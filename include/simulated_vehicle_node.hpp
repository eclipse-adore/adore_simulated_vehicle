--- conflicted
+++ resolved
@@ -9,15 +9,6 @@
  * https://www.eclipse.org/legal/epl-2.0
  *
  * SPDX-License-Identifier: EPL-2.0
-<<<<<<< HEAD
- *
- * Contributors:
- *    Marko Mizdrak
- *    Thomas Lobig
- *    Mikkel Skov Maarssø
- *    Sanath Himasekhar Konthala
-=======
->>>>>>> a4266927
  ********************************************************************************/
 
 #pragma once
